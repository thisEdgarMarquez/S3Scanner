--- conflicted
+++ resolved
@@ -128,15 +128,12 @@
             flog.debug(result[1] + ":" + result[2])
             if args.dump:
                 s3.dumpBucket(bucket, result[2])
-<<<<<<< HEAD
             if args.list:
                 s3.listBucket(bucket, result[2])
-=======
 
         elif result[0] == 999:
             message = "{0:>16} : {1}".format("[invalid]", result[1])
             slog.error(message)
 
->>>>>>> 943a8b9d
         else:
             raise ValueError("Got back unknown code from checkBucket(): " + str(result[0]))